#region Helper functions (General use functions)
<#
.SYNOPSIS
    Creates a new self-signed certificate for use with Adobe.

.PARAMETER DNSName
    Name to append to cert. Defaults to "ADOBEAUTH.<yourdomain>"

.PARAMETER ExpiryYears
    How long before the certificate expires in years. Defaults to 6

.PARAMETER Quiet
    Suppresses message on where to find cert

.OUTPUTS
    New certificate in the current user's certificate store

.NOTES
    This is required to sign a JWT that will authenticate the service account. 
    After a cert is created, export it without the private key and upload it to your service account's information page at https://console.adobe.io/
    Export the private key as a pfx file and store it somewhere. Ensure you know the password as it is required.
  
.EXAMPLE
    New-Cert
#>
function New-Cert
{
    Param
    (
        [string]$DNSName="ADOBEAUTH."+$env:USERDNSDOMAIN, 
        [int]$ExpiryYears=6,
        [switch]$Quiet
    )
    $CmdLetParam = (Get-Help -Name New-SelfSignedCertificate -Full).parameters.parameter | Where-Object {$_.name -eq "Provider"}
    if ($CmdLetParam) {
        $Cert=New-SelfSignedCertificate -CertStoreLocation cert:\currentuser\my -DnsName $DNSName -KeyFriendlyName $DNSName -NotAfter ([DateTime]::Now).AddYears($ExpiryYears) -HashAlgorithm "SHA512" -Provider "Microsoft Enhanced RSA and AES Cryptographic Provider"
        if (-not $Quiet) {
            Write-Host ("Your certificate has been created. You may find it in your certificate store. (Run MMC.exe as "+$env:USERNAME+"@"+$env:USERDNSDOMAIN+")")
            Write-Host "Add the certificate snap-in and you should find the new cert at 'Certificates - Current User\Personal\Certificates\$DNSName'"
            Write-Host "Right-Click the cert to export it with and without its private key"
        }
    } else {
        Write-Error "Your version of PowerShell/Windows does not support advanced features for the New-SelfSignedCertificate cmdlet. Please manually generate a certificate preferably using the `"Microsoft Enhanced RSA and AES Cryptographic Provider`" CSP."
    }
}

<#
.SYNOPSIS
    Load a certificate with a private key from file

.PARAMETER Password
    Password to open PFX

.PARAMETER CertPath
    Path to PFX File

.NOTES
    If you hard-code the password in a script utilizing this function, you should ensure the script is itself, somewhere secure

.EXAMPLE
    Import-PFXCert -Password "ASDF" -CertPath "C:\Cert.pfx"
#>
function Import-PFXCert
{
    [Obsolete("This cmdlet is obsolete. Please use Import-AdobeUMCert instead.")] 
    Param
    (
        [string]$Password,
        [ValidateScript({Test-Path -Path $_})]
        [Parameter(Mandatory=$true)][string]$CertPath
    )
    $Collection = [System.Security.Cryptography.X509Certificates.X509Certificate2Collection]::new()
    $Collection.Import($CertPath, $Password, [System.Security.Cryptography.X509Certificates.X509KeyStorageFlags]::PersistKeySet)
    return $Collection[0]
}

<#
.SYNOPSIS
    Load a certificate with a private key from either a file or from a certificate store

.PARAMETER Password
    Password to open PFX

.PARAMETER CertPath
    Path to PFX File

.PARAMETER CertThumbprint
    Thumbprint of the cert to load

.PARAMETER CertStore
    Which store to load cert from (LocalMachine or CurrentUser)

.NOTES
    If you hard-code the password in a script utilizing this function, you should ensure the script is itself, somewhere secure.
    The account running this function may need additional permissions to load private key from LocalMachine store.

.EXAMPLE
    Import-AdobeUMCert -Password "ASDF" -CertPath "C:\Cert.pfx"

.EXAMPLE
    Import-AdobeUMCert -CertThumbprint "00000000000000000000000000000000" -CertStore "LocalMachine"
#>
function Import-AdobeUMCert
{
    Param
    (
        [Parameter(Mandatory=$true,ParameterSetName='FromFile')][string]$Password,
        [ValidateScript({Test-Path -Path $_})]
        [Parameter(Mandatory=$true,ParameterSetName='FromFile')][string]$CertPath,
        [Parameter(Mandatory=$true,ParameterSetName='FromStore')][string]$CertThumbprint,
        [Parameter(Mandatory=$true,ParameterSetName='FromStore')][ValidateSet('CurrentUser','LocalMachine')]$CertStore
    )
    $Collection = @()
    if ($PSCmdlet.ParameterSetName -eq "FromStore") {
        #Convert cert store to the correct enum value
        if ($CertStore -eq "CurrentUser") {
            $CertStore = [System.Security.Cryptography.X509Certificates.StoreLocation]::CurrentUser
        } elseif ($CertStore -eq "LocalMachine") {
            $CertStore = [System.Security.Cryptography.X509Certificates.StoreLocation]::LocalMachine
        }
        #Open the certificate store
        $Store = New-Object -TypeName System.Security.Cryptography.X509Certificates.x509Store -ArgumentList @($CertStore)
        $Store.Open([System.Security.Cryptography.X509Certificates.OpenFlags]::ReadOnly)

        #Cleanup Thumbprint (Remove spaces, make uppercase, and remove hidden null characters from copy-paste)
        $CertThumbprint = $CertThumbprint.ToUpper() -replace "[^\w\d]",""

        #Now search for certificate by thumbprint
        $Collection = $Store.Certificates.Find([System.Security.Cryptography.X509Certificates.X509FindType]::FindByThumbprint, $CertThumbprint, $false)
        $Store.Dispose() #Make sure we cleanup after ourselves
    }
    elseif ($PSCmdlet.ParameterSetName -eq "FromFile")
    {
        #Load cert in by file
        $Collection = [System.Security.Cryptography.X509Certificates.X509Certificate2Collection]::new()
        $Collection.Import($CertPath, $Password, [System.Security.Cryptography.X509Certificates.X509KeyStorageFlags]::PersistKeySet)
    }
    if ($Collection.Length -lt 1) {
        Write-Error "Did not find any certificates in specified store"
        return $null
    }
    return $Collection[0]
}

<#
.SYNOPSIS
    Converts a byte[], to a Base64URL encoded string

.PARAMETER Item
    A byte[]
  
.EXAMPLE
    ConvertTo-Base64URL -Item "VGhpcyBpcyBhIHRlc3Q="
#>
function ConvertTo-Base64URL
{
    Param([Parameter(Mandatory=$true)]$Item)
    return [Convert]::ToBase64String($Item).Split("=")[0].Replace('+', '-').Replace('/', '_')
}

<#
.SYNOPSIS
    Converts a Base64Url string, to a decoded ASCII string

.PARAMETER Item
    A base64url string
  
.EXAMPLE
    ConvertFrom-Base64URL -Item "VGhpcyBpcyBhIHRlc3Q"
#>
function ConvertFrom-Base64URL
{
     Param([Parameter(Mandatory=$true)][string]$String)
     return [System.Text.ASCIIEncoding]::ASCII.GetString([convert]::FromBase64String((ConvertFrom-Base64URLToBase64 -String $String)))
}

<#
.SYNOPSIS
    Converts a Base64Url string, to a .Net base64 string

.PARAMETER Item
    A base64url string
  
.EXAMPLE
    ConvertFrom-Base64URLToBase64 -Item "VGhpcyBpcyBhIHRlc3Q"
#>
function ConvertFrom-Base64URLToBase64
{
     Param([Parameter(Mandatory=$true)][string]$String)
     $String = $String.Replace('-', '+').Replace('_', '/')
     while ((($String.Length)*6)%8-ne 0)
     {
         $String = $String+"="
     }
     return $String
}

<#
.SYNOPSIS
    Converts the [datetime] object passed into a java compliant numerical representation. (milliseconds since 1/1/1970)

.PARAMETER DateTimeObject
    A DateTime to be converted
  
.EXAMPLE
    ConvertTo-JavaTime -DateTimeObject ([DateTime]::Now)
#>
function ConvertTo-JavaTime
{
    Param([Parameter(Mandatory=$true)][DateTime]$DateTimeObject)
    #Take DateTime, convert to file time (100 nano second ticks since 1/1/1607). Subtract 1/1/1970 from that using the same 100nanoticks. Then multiply to convert from nanoticks to milliseconds since 1/1/1970. 
    return [int64](($DateTimeObject.ToFileTimeUtc()-[DateTime]::Parse("01/01/1970").ToFileTimeUtc())*0.0001)
}

<#
.SYNOPSIS
    Converts the java compliant numerical representation of time to a .net [datetime] object.

.PARAMETER JavaTime
    A JavaTime to be converted
  
.EXAMPLE
    ConvertFrom-JavaTime -JavaTime 1500000000000
#>
function ConvertFrom-JavaTime
{
    Param([Parameter(Mandatory=$true)][int64]$JavaTime)
    #Take the javatime, multiply it by 10000 to convert from millisecond ticks to 100 nanosecond ticks. Then add the 100 nano second tickets since 1970 to that number. This gives us the current file time.
    #Then convert file time to [datetime] object
    return [DateTime]::FromFileTimeUtc($JavaTime*10000+[DateTime]::Parse("01/01/1970").ToFileTimeUtc())
}


<#
.SYNOPSIS
    Unpacks a JWT object into it's header, and body components. (Human readable format)

.PARAMETER JWTObject
    JWT To unpack. In format of {Base64Header}.{Base64Body}.{Base64Signature}

.PARAMETER SigningCert
    A certificate with the necesary public key to verify signature block. Can be null, will not validate signature.

.NOTES
    See https://adobe-apiplatform.github.io/umapi-documentation/en/RefOverview.html
    This should be posted to https://usermanagement.adobe.io/v2/usermanagement/action/{myOrgID}
  
.EXAMPLE
    Expand-JWTInformation -JWTObject "xxxx.xxxx.xxx"
#>
function Expand-JWTInformation
{
    Param
    (
        [ValidateScript({$_.Split(".").Length -eq 3})]
        [Parameter(Mandatory=$true)][string]$JWTObject, 
        $SigningCert
    )
    $JWTParts = $JWTObject.Split(".")
    $Header =(ConvertFrom-Json -InputObject (ConvertFrom-Base64URL -String $JWTParts[0]));
    $RawData = [System.Text.ASCIIEncoding]::ASCII.GetBytes($JWTParts[0]+"."+$JWTParts[1])

    $Signature = [System.Convert]::FromBase64String((ConvertFrom-Base64URLToBase64 -String $JWTParts[2]))

    $Valid= $null
    if ($SigningCert -and $Header.alg.StartsWith("RS"))
    {
        $HAN=$null
        if ($Header.alg.EndsWith("256"))
        {
            $HAN = [System.Security.Cryptography.HashAlgorithmName]::SHA256
        }
        elseif ($Header.alg.EndsWith("512"))
        {
            $Han = [System.Security.Cryptography.HashAlgorithmName]::SHA512
        }
        elseif ($Header.alg.EndsWith("384"))
        {
            $Han = [System.Security.Cryptography.HashAlgorithmName]::SHA384
        }
        if ($HAN)
        {
            $Valid = $SigningCert.PublicKey.Key.VerifyData($RawData, $Signature, $Han, [System.Security.Cryptography.RSASignaturePadding]::Pkcs1)
        }
        else
        {
            Write-Warning "Hash algorithm not supported, the signature of the JWT was not verified."
        }
    }
    else 
    {
        Write-Warning "Either no certificate was passed to function, or Hash algorithm not supported, either way, the signature of the JWT was not verified."
    }
    return (New-Object -TypeName PSObject -ArgumentList @{Header=$Header;
                                                          Body=(ConvertFrom-Json -InputObject (ConvertFrom-Base64URL -String $JWTParts[1]));
                                                          SignatureValid=$Valid})
}


#endregion

#region Connection setup functions

<#
.SYNOPSIS
    Creates an object to contain client information such as service account details.

.PARAMETER APIKey 
    Your service account's APIkey/ClientID as returned by https://console.adobe.io/

.PARAMETER OrganizationID 
    Your OrganizationID as returned by https://console.adobe.io/

.PARAMETER ClientSecret 
    Your service account's ClientSecret  as returned by https://console.adobe.io/

.PARAMETER TechnicalAccountID 
    Your service account's TechnicalAccountID  as returned by https://console.adobe.io/

.PARAMETER TechnicalAccountEmail 
    Your service account's TechnicalAccountEmail  as returned by https://console.adobe.io/

.OUTPUTS
    ClientInformation object to be passed to further commands

.NOTES
    The information required by this function is provided to you by Adobe when you create an integration at https://console.adobe.io/
  
.EXAMPLE
    New-ClientInformation -APIKey "1111111111111222222333" -OrganizationID "22222222222222@AdobeOrg" -ClientSecret "xxxx-xxxx-xxxx-xxxx" -TechnicalAccountID "abcdf@techacct.adobe.com" -TechnicalAccountEmail "xxxx-xxxx-xxxx-xxxx@techacct.adobe.com"
#>
function New-ClientInformation
{
    Param
    (
        [Parameter(Mandatory=$true)][string]$APIKey, 
        [Parameter(Mandatory=$true)][string]$OrganizationID, 
        [Parameter(Mandatory=$true)][string]$ClientSecret, 
        [Parameter(Mandatory=$true)][string]$TechnicalAccountID, 
        [Parameter(Mandatory=$true)][string]$TechnicalAccountEmail
    )
    return New-Object -TypeName PSObject -ArgumentList @{
        APIKey = $APIKey; # ClientID
        ClientID = $APIKey; # Alias, adobe flip flops on what they call this
        OrgID = $OrganizationID;
        ClientSecret = $ClientSecret;
        TechnicalAccountID = $TechnicalAccountID;
        TechnicalAccountEmail = $TechnicalAccountEmail;
        Token=$null;
    }
}

<#
.SYNOPSIS
    Adds an adobe auth token to the ClientInformation object passed to it

.PARAMETER ClientInformation 
    Your ClientInformation object

.PARAMETER SignatureCert 
    The cert that is attached to the specified account. Must have private key. Check which cert at https://console.adobe.io/

.PARAMETER AuthTokenURI 
    URI of the Adobe Auth Service. Defaults to https://ims-na1.adobelogin.com/ims/exchange/jwt/

.PARAMETER ExpirationInHours 
    When the request token should expire in hours. Defaults to 1

.OUTPUTS
    Attached auth token to ClientInformation.Token

.NOTES
    Create JWT https://www.adobe.io/apis/cloudplatform/console/authentication/createjwt/jwt_nodeJS.html
    https://github.com/lambtron/nextbus/blob/master/node_modules/jwt-simple/lib/jwt.js
    https://jwt.io/
  
.EXAMPLE
    Get-AdobeAuthToken -ClientInformation $MyClient -SignatureCert $Cert -ExpirationInHours 12
#>
function Get-AdobeAuthToken
{
    Param
    (
        [Parameter(Mandatory=$true)]$ClientInformation,
        [ValidateScript({$_.PrivateKey -ne $null})] 
        [Parameter(Mandatory=$true)]$SignatureCert, 
        [string]$AuthTokenURI="https://ims-na1.adobelogin.com/ims/exchange/jwt/", 
        [int]$ExpirationInHours=1
    )
    $PayLoad = New-Object -TypeName PSObject -Property @{
                                                            iss=$ClientInformation.OrgID;
                                                            sub=$ClientInformation.TechnicalAccountID;
                                                            aud="https://ims-na1.adobelogin.com/c/"+$ClientInformation.APIKey;
                                                            "https://ims-na1.adobelogin.com/s/ent_user_sdk"=$true;#MetaScope
                                                            exp=(ConvertTo-JavaTime -DateTimeObject ([DateTime]::Now.AddHours($ExpirationInHours)));
                                                        }
    #Header for the JWT
    $Header = ConvertTo-Json -InputObject (New-Object PSObject -Property @{"typ"="JWT";"alg"="RS256"}) -Compress
    
    #Body of the JWT. This is our actual request
    $JWT = ConvertTo-Base64URL -Item ([System.Text.ASCIIEncoding]::ASCII.GetBytes((ConvertTo-Json -InputObject $PayLoad -Compress)))
    
    #Join them together. as base64 strings, with a "." between them
    $JWT = (ConvertTo-Base64URL -Item ([System.Text.ASCIIEncoding]::ASCII.GetBytes($Header)))+"."+$JWT
    #Sign the data
    $JWTSig = ConvertTo-Base64URL -Item ($SignatureCert.PrivateKey.SignData([System.Text.ASCIIEncoding]::UTF8.GetBytes($JWT), [System.Security.Cryptography.HashAlgorithmName]::SHA256, [System.Security.Cryptography.RSASignaturePadding]::Pkcs1))
    #Append the signature. This is now a complete JWT
    $JWT = $JWT+"."+$JWTSig

    #Now we request the auth token
    $Body = "client_id=$($ClientInformation.APIKey)&client_secret=$($ClientInformation.ClientSecret)&jwt_token=$JWT"
    $ClientInformation.Token=Invoke-RestMethod -Method Post -Uri $AuthTokenURI -Body $Body -ContentType "application/x-www-form-urlencoded"
}

#endregion

<#
.SYNOPSIS
    Gets all users from the adobe API

.PARAMETER ClientInformation 
    Your ClientInformation object

.PARAMETER UM_Server 
    The adobe user management uri. Defaults to "https://usermanagement.adobe.io/v2/usermanagement/"

.PARAMETER Page
    You may manually specify a specific page to retrieve from Adobe. Otherwise a value < 0 will return all users
  
.EXAMPLE
    Get-AdobeUsers -ClientInformation $MyClient
#>
function Get-AdobeUsers
{
    Param
    (
        [string]$UM_Server="https://usermanagement.adobe.io/v2/usermanagement/", 
        [int]$Page=-1,
        [ValidateScript({$_.Token -ne $null})]
        [Parameter(Mandatory=$true)]$ClientInformation
    )
    #https://adobe-apiplatform.github.io/umapi-documentation/en/api/user.html
    #Store the results here
    $Results = @()

    #URI of the query endpoint
    $URIPrefix = $UM_Server+"users/$($ClientInformation.OrgID)/"

    $LoopToEnd = $true;
    if ($Page -lt 0) {
        $Page =0
    } else {
        $LoopToEnd = $false;
    }

    #Request headers
    $Headers = @{Accept="application/json";
             "Content-Type"="application/json";
             "x-api-key"=$ClientInformation.APIKey;
             Authorization="Bearer $($ClientInformation.Token.access_token)"}
    #Query, looping through each page, until we have all users.
    while($true)
    {
        try {
            $QueryResponse = Invoke-RestMethod -Method Get -Uri ($URIPrefix+$Page.ToString()) -Header $Headers
        } catch {
            if ($_.Exception.Response.StatusCode.value__ -eq '429') {
            #https://adobe-apiplatform.github.io/umapi-documentation/en/api/ActionsRef.html#actionThrottle
            Write-Warning "Adobe is throttling our user query. This cmdlet will now sleep 30 seconds and continue."
            Start-Sleep -Seconds 30
            $Paused = $true
            }
        }
        if ($Paused -eq $true) {
            #reset paused flag so loop can try getting page again
            $Paused = $false
        }
        else {
            #Currently not required, but other queries will just keep dumping the same users as you loop though pages
            if ($Results -ne $null -and (@()+$Results.email).Contains($QueryResponse[0].email))
            {
                break;
            }
            $Results += $QueryResponse.users
            $Page++;
            #Different API endpoints have different ways of telling you if you are done.
            if ($QueryResponse.lastPage -eq $true -or $QueryResponse -eq $null -or $QueryResponse.Length -eq 0 -or -not $LoopToEnd)
            {
                break; 
            }
        }
    }
    return $Results
}

<#
.SYNOPSIS
    Gets a single user from the adobe API

.PARAMETER ClientInformation 
    Your ClientInformation object

.PARAMETER UM_Server 
    The adobe user management uri. Defaults to "https://usermanagement.adobe.io/v2/usermanagement/"

.PARAMETER UserID
    ID (Usually email) of the user to retrieve

.NOTES
    https://adobe-apiplatform.github.io/umapi-documentation/en/api/getUser.html
  
.EXAMPLE
    Get-AdobeUser -ClientInformation $MyClient -UserID "john.doe@test.com"
#>
function Get-AdobeUser
{
    Param
    (
        [string]$UM_Server="https://usermanagement.adobe.io/v2/usermanagement/", 
        [Parameter(Mandatory=$true)][string]$UserID,
        [ValidateScript({$_.Token -ne $null})]
        [Parameter(Mandatory=$true)]$ClientInformation
    )
    #URI of the query endpoint
    $URIPrefix = "$($UM_Server)organizations/$($ClientInformation.OrgID)/users/$UserID"

    #Request headers
    $Headers = @{Accept="application/json";
             "Content-Type"="application/json";
             "x-api-key"=$ClientInformation.APIKey;
             Authorization="Bearer $($ClientInformation.Token.access_token)"}
    #Query
    while($true) {
        $QueryResponse = Invoke-RestMethod -Method Get -Uri $URIPrefix -Header $Headers
        if ($QueryResponse.error_code -ne $null -and $QueryResponse.error_code.ToString().StartsWith("429")) {
            #https://adobe-apiplatform.github.io/umapi-documentation/en/api/getUsersWithPage.html#getUsersWithPageThrottle
            #I never got blocked testing this, not sure if this is needed, but just in case it does
            Write-Warning "Adobe is throttling our user query. This cmdlet will now sleep 1 minute and continue."
            Start-Sleep -Seconds 60
        }
        else
        {
            if ($QueryResponse.result.StartsWith("error") ) {
                Write-Error $QueryResponse.result;
                return $null
            }
            return $QueryResponse.user
        }
    }
}

<#
.SYNOPSIS
    Grab a list of all groups, or if provided an ID, returns the group related to the ID

.PARAMETER ClientInformation 
    Your ClientInformation object

.PARAMETER UM_Server 
    The adobe user management uri. Defaults to "https://usermanagement.adobe.io/v2/usermanagement/"

.PARAMETER GroupID
    If you wish to query for a single group instead, put the group ID here. [DEPRECATED!]
  
.EXAMPLE
    Get-AdobeGroups -ClientInformation $MyClient

.EXAMPLE
    Get-AdobeGroups -ClientInformation $MyClient -GroupID "222242"
#>
function Get-AdobeGroups
{
    Param
    (
        [string]$UM_Server="https://usermanagement.adobe.io/v2/usermanagement/",
        $GroupID=$null,
        [ValidateScript({$_.Token -ne $null})]
        [Parameter(Mandatory=$true)]$ClientInformation
    )
    $Results = @()
    if ($GroupID -eq $null)
    {
        $URIPrefix = $UM_SERVER+"groups/$($ClientInformation.OrgID)/"
    }
    else
    {
        $URIPrefix = "$UM_SERVER$($ClientInformation.OrgID)/user-groups/$GroupID"
        #https://adobe-apiplatform.github.io/umapi-documentation/en/api/group.html
        Write-Warning "This function is deprecated for use in getting a single group. There does not appear to be a replacement for this in the new API."
    }
    $Page =0

    #Request headers
    $Headers = @{Accept="application/json";
             "Content-Type"="application/json";
             "x-api-key"=$ClientInformation.APIKey;
             Authorization="Bearer $($ClientInformation.Token.access_token)"}
    if ($GroupID -eq $null)
    {
        while($true)
        {
            $QueryResponse = Invoke-RestMethod -Method Get -Uri ($URIPrefix+$Page.ToString()) -Header $Headers
            if ($QueryResponse.error_code -ne $null -and $QueryResponse.error_code.ToString().StartsWith("429")) {
                #https://adobe-apiplatform.github.io/umapi-documentation/en/api/getUsersWithPage.html#getUsersWithPageThrottle
                #I never got blocked testing this, not sure if this is needed, but just in case it does
                Write-Warning "Adobe is throttling our query. This cmdlet will now sleep 1 minute and continue."
                Start-Sleep -Seconds 60
            }
            else {
                $Results += $QueryResponse.groups
                $Page++;
                if ($QueryResponse.lastPage -eq $true -or $QueryResponse -eq $null -or $QueryResponse.Length -eq 0)
                {
                    break
                }
            }
        }
    }
    else
    {
        $Results = Invoke-RestMethod -Method Get -Uri $URIPrefix -Header $Headers
    }
    return $Results
}


<#
.SYNOPSIS
    Grab all members of the specified group

.PARAMETER ClientInformation 
    Your ClientInformation object

.PARAMETER UM_Server 
    The adobe user management uri. Defaults to "https://usermanagement.adobe.io/v2/usermanagement/"

.PARAMETER GroupName
    The Name of the group to query
  
.EXAMPLE
    Get-AdobeGroupMembers -ClientInformation $MyClient -GroupName "All Apps Users"
#>
function Get-AdobeGroupMembers
{
    Param
    (
        [string]$UM_Server="https://usermanagement.adobe.io/v2/usermanagement/",
        [ValidateScript({$_.Token -ne $null})]
        [Parameter(Mandatory=$true)]$ClientInformation, 
        [Parameter(Mandatory=$true)][string]$GroupName
    )
    $Results = @()

    $URIPrefix = $UM_SERVER+"users/$($ClientInformation.OrgID)/{PAGE}/$GroupName" #Yes page before groupname...
    $Page =0

    #Request headers
    $Headers = @{Accept="application/json";
             "Content-Type"="application/json";
             "x-api-key"=$ClientInformation.APIKey;
             Authorization="Bearer $($ClientInformation.Token.access_token)"}

    while($true)
    {
        $QueryResponse = Invoke-RestMethod -Method Get -Uri ($URIPrefix.Replace("{PAGE}", $Page.ToString())) -Header $Headers
        if ($QueryResponse.error_code -ne $null -and $QueryResponse.error_code.ToString().StartsWith("429")) {
            #https://adobe-apiplatform.github.io/umapi-documentation/en/api/getUsersWithPage.html#getUsersWithPageThrottle
            #I never got blocked testing this, not sure if this is needed, but just in case it does
            Write-Warning "Adobe is throttling our query. This cmdlet will now sleep 1 minute and continue."
            Start-Sleep -Seconds 60
        }
        else 
        {
            $Results += $QueryResponse.users
            $Page++;
            if ($QueryResponse.lastPage -eq $true -or $QueryResponse -eq $null -or $QueryResponse.users.Length -eq 0)
            {
                break
            }
        }
    }
    return $Results
}

<#
.SYNOPSIS
    Grab all admins of the specified group

.PARAMETER ClientInformation 
    Your ClientInformation object

.PARAMETER UM_Server 
    The adobe user management uri. Defaults to "https://usermanagement.adobe.io/v2/usermanagement/"

.PARAMETER GroupName
    The Name of the group to query
  
.EXAMPLE
    Get-AdobeGroupAdmins -ClientInformation $MyClient -GroupName "All Apps Users"
#>
function Get-AdobeGroupAdmins
{
    Param
    (
        $UM_Server="https://usermanagement.adobe.io/v2/usermanagement/",
        [ValidateScript({$_.Token -ne $null})]
        [Parameter(Mandatory=$true)]$ClientInformation, 
        [Parameter(Mandatory=$true)][string]$GroupName
    )
    #See https://www.adobe.io/apis/cloudplatform/usermanagement/docs/samples/samplequery.html
    $Results = @()

    $URIPrefix = $UM_SERVER+"users/$($ClientInformation.OrgID)/{PAGE}/_admin_$GroupName"
    $Page =0

    #Request headers
    $Headers = @{Accept="application/json";
             "Content-Type"="application/json";
             "x-api-key"=$ClientInformation.APIKey;
             Authorization="Bearer $($ClientInformation.Token.access_token)"}

    while($true)
    {
        $QueryResponse = Invoke-RestMethod -Method Get -Uri ($URIPrefix.Replace("{PAGE}", $Page.ToString())) -Header $Headers
        if ($QueryResponse.error_code -ne $null -and $QueryResponse.error_code.ToString().StartsWith("429")) {
            #https://adobe-apiplatform.github.io/umapi-documentation/en/api/getUsersWithPage.html#getUsersWithPageThrottle
            #I never got blocked testing this, not sure if this is needed, but just in case it does
            Write-Warning "Adobe is throttling our query. This cmdlet will now sleep 1 minute and continue."
            Start-Sleep -Seconds 60
        }
        else 
        {
            $Results += $QueryResponse.users
            $Page++;
            if ($QueryResponse.lastPage -eq $true -or $QueryResponse -eq $null -or $QueryResponse.users.Length -eq 0)
            {
                break
            }
        }
    }
    return $Results
}


<#
.SYNOPSIS
    Creates a "CreateUserRequest" object. This object can then be converted to JSON and sent to create a new user

.PARAMETER FirstName
    User's First name

.PARAMETER LastName
    User's Last Name

.PARAMETER Email
    User's Email and ID

.PARAMETER Country
    Defaults to US. This cannot be changed later. (Per adobe documentation)

.PARAMETER IDType
    Specify the type of account to create. Valid values are enterprise,adobe,federated. Defaults to enterprise.

.PARAMETER Domain
    Only required if using federated access. If username is email, ommit this. Otherwise include for federated users.

.PARAMETER UserID
    Manually specify the user identity. Defaults to Email

.PARAMETER AdditionalActions
    An array of additional actions to add to the request. (Like add to group)

.PARAMETER OptionOnDuplicate
    Option to perform when a user already exists. Either ignoreIfAlreadyExists or updateIfAlreadyExists

.NOTES
    See https://adobe-apiplatform.github.io/umapi-documentation/en/RefOverview.html
    This should be posted to https://usermanagement.adobe.io/v2/usermanagement/action/{myOrgID}
  
.EXAMPLE
    New-CreateUserRequest -FirstName "John" -LastName "Doe" -Email "John.Doe@domain.com" -IDType enterprise

.EXAMPLE
    New-CreateUserRequest -FirstName "John" -LastName "Doe" -UserID "John.Doe" -Email "John.Doe@domain.com" -IDType federated

#>
function New-CreateUserRequest
{
    Param
    (
        [Parameter(Mandatory=$true)][string]$FirstName, 
        [Parameter(Mandatory=$true)][string]$LastName, 
        [Parameter(Mandatory=$true)][string]$Email,
        [string]$UserID=$Email,
        [ValidateSet("enterprise","federated", "adobe")]
        $IDType="enterprise",
        $Domain,
        [string]$Country="US", 
        $AdditionalActions=@(),
        [ValidateSet("ignoreIfAlreadyExists","updateIfAlreadyExists")] 
        $OptionOnDuplicate="ignoreIfAlreadyExists"
    )
    
    #Properties required for all account types
    $IDParameters = New-Object -TypeName PSObject -Property @{email=$Email;country=$Country;firstname=$FirstName;lastname=$LastName}

    #Add option if it exists
    if ($OptionOnDuplicate -ne $null) {
        $IDParameters | Add-Member -MemberType NoteProperty -Name "option" -Value $OptionOnDuplicate
    }

    $CreateAction = $null;
    if ($IDType -eq "enterprise") {
        $CreateAction = New-Object -TypeName PSObject -Property @{createEnterpriseID=$IDParameters}
    }
    elseif ($IDType -eq "federated") {
        $CreateAction = New-Object -TypeName PSObject -Property @{createFederatedID=$IDParameters}
    }
    elseif ($IDType -eq "adobe") {
        $CreateAction = New-Object -TypeName PSObject -Property @{addAdobeID=$IDParameters}
    }

    #Add any additional actions
    $AdditionalActions = @()+ $CreateAction + $AdditionalActions

    #Build and return the new request
    $Request = New-Object -TypeName PSObject -Property @{user=$UserID;do=@()+$AdditionalActions}
    #Adobe and federated require another field
    if ($Domain -ne $null) {
        $Request | Add-Member -MemberType NoteProperty -Name "domain" -Value $Domain
    }
    if ($IDType -eq "adobe") {
        $Request | Add-Member -MemberType NoteProperty -Name "useAdobeID" -Value "true"
    }
    return $Request;
}

<#
.SYNOPSIS
    Creates a "RemoveUserRequest" object. This object can then be converted to JSON and sent to remove a user from adobe

.PARAMETER UserName
    User's ID, usually e-mail

.PARAMETER Domain
    User's domain, only required for some types of federated id

.PARAMETER AdditionalActions
    An array of additional actions to add to the request. (Like add to group)

.NOTES
    See https://adobe-apiplatform.github.io/umapi-documentation/en/RefOverview.html
    This should be posted to https://usermanagement.adobe.io/v2/usermanagement/action/{myOrgID}
  
.EXAMPLE
    New-RemoveUserRequest -UserName "john.doe@domain.com"
#>
function New-RemoveUserRequest
{
    Param
    (
        [Parameter(Mandatory=$true)][string]$UserName,
        [string]$Domain,
        $AdditionalActions=@()
    )

    $RemoveAction = New-Object -TypeName PSObject -Property @{removeFromOrg=(New-Object -TypeName PSObject)}

    $AdditionalActions = @() + $RemoveAction + $AdditionalActions

    #Build and return request
    $Request = New-Object -TypeName PSObject -Property @{user=$UserName;do=@()+$AdditionalActions}
    if ($Domain) {
        $Request | Add-Member -MemberType NoteProperty -Name "domain" -Value $Domain
    }
    return $Request
}

<#
.SYNOPSIS
    Creates a request to remove a user from an Adobe group. This will need to be posted after being converted to a JSON

.PARAMETER UserName
    User's ID, usually e-mail

.PARAMETER GroupName
    Name of the group to remove the user from

.NOTES
    See https://adobe-apiplatform.github.io/umapi-documentation/en/RefOverview.html
    This should be posted to https://usermanagement.adobe.io/v2/usermanagement/action/{myOrgID}
  
.EXAMPLE
    New-RemoveUserFromGroupRequest -UserName "john.doe@domain.com" -GroupName "My User Group"
#>
function New-RemoveUserFromGroupRequest
{
    Param
    (
        [Parameter(Mandatory=$true)][string]$UserName,
        [string]$Domain,
        [Parameter(Mandatory=$true)]$GroupName
    )

    $RemoveMemberAction = New-GroupUserRemoveAction -Groups $GroupName

    #Build and return request
    $Request = New-Object -TypeName PSObject -Property @{user=$UserName;do=@()+$RemoveMemberAction}
    if ($Domain) {
        $Request | Add-Member -MemberType NoteProperty -Name "domain" -Value $Domain
    }
    return $Request
}

<#
.SYNOPSIS
    Creates a "Add to group" action. Actions fall under requests. This will have to be added to a request, then json'd and submitted to adobe's API

.PARAMETER Groups
    An array of groups that something should be added to

.NOTES
    See https://adobe-apiplatform.github.io/umapi-documentation/en/RefOverview.html
    This should be posted to https://usermanagement.adobe.io/v2/usermanagement/action/{myOrgID}
  
.EXAMPLE
    New-GroupUserAddAction -Groups "My User Group"
#>
function New-GroupUserAddAction
{
    Param
    (
        [Parameter(Mandatory=$true)]$Groups
    )

    $Params = New-Object -TypeName PSObject -Property @{group=@()+$Groups}

    return (New-Object -TypeName PSObject -Property @{add=$Params})
}

<#
.SYNOPSIS
    Creates a "Remove from group" action. Actions fall under requests. This will have to be added to a request, then json'd and submitted to adobe's API

.PARAMETER Groups
    An array of groups that something should be removed from

.NOTES
    See https://adobe-apiplatform.github.io/umapi-documentation/en/RefOverview.html
    This should be posted to https://usermanagement.adobe.io/v2/usermanagement/action/{myOrgID}
  
.EXAMPLE
    New-GroupUserRemoveAction -Groups "My User Group"
#>
function New-GroupUserRemoveAction
{
    Param
    (
        [Parameter(Mandatory=$true)]$Groups
    )

    $Params = New-Object -TypeName PSObject -Property @{group=@()+$Groups}

    return (New-Object -TypeName PSObject -Property @{remove=$Params})
}

<#
.SYNOPSIS
    Creates a "Add user to group" request. This will need to be json'd and sent to adobe

.PARAMETER Groups
    An array of groups that something should be added to

.NOTES
    See https://adobe-apiplatform.github.io/umapi-documentation/en/RefOverview.html
    This should be posted to https://usermanagement.adobe.io/v2/usermanagement/action/{myOrgID}
  
.EXAMPLE
    New-AddToGroupRequest -Groups "My User Group" -User "John.Doe@domain.com"
#>
function New-AddToGroupRequest
{
    Param
    (
        [Parameter(Mandatory=$true)][string]$User, 
        [Parameter(Mandatory=$true)]$Groups
    )
    $GroupAddAction = New-GroupUserAddAction -Groups $Groups
    return (New-Object -TypeName PSObject -Property @{user=$User;do=@()+$GroupAddAction})
}

<#
.SYNOPSIS
    Creates a "Remove user from group" request. This will need to be json'd and sent to adobe

.PARAMETER Groups
    An array of groups that something should be removed from

.NOTES
    See https://adobe-apiplatform.github.io/umapi-documentation/en/RefOverview.html
    This should be posted to https://usermanagement.adobe.io/v2/usermanagement/action/{myOrgID}
  
.EXAMPLE
    New-RemoveFromGroupRequest -Groups "My User Group" -User "John.Doe@domain.com"
#>
function New-RemoveFromGroupRequest
{
    Param
    (
        [Parameter(Mandatory=$true)][string]$User, 
        [Parameter(Mandatory=$true)]$Groups
    )
    
    $GroupRemoveAction = New-GroupUserRemoveAction -GroupNames $Groups
    return return (New-Object -TypeName PSObject -Property @{user=$User;do=@()+$GroupRemoveAction})
}

<#
.SYNOPSIS
    Sends a request, or array of requests, to adobe's user management endpoint

.PARAMETER ClientInformation
    ClientInformation object containing service account info and token

.PARAMETER Requests
    An array of requests to send to adobe

.NOTES
    See the New-*Request
  
.EXAMPLE
    Send-UserManagementRequest -ClientInformation $MyClientInfo -Requests (New-CreateUserRequest -FirstName "John" -LastName "Doe" -Email "john.doe@domain.com" -Country="US")
#>
function Send-UserManagementRequest
{
    Param
    (
        [ValidateScript({$_.Token -ne $null})]
        [Parameter(Mandatory=$true)]$ClientInformation,
        $Requests
    )
    #Ensure is array
    $Request = @()+$Requests

    #region Split request into 10 command chunks
    #Larger queries kept returning invalid JSON format errors from adobe
    $QueChunks = 10
    $RequestQue = @()
    $Count =0
    $NextQueEntry = @()
    for ($I = 0; $I -lt $Request.Length; $I++) {
        $NextQueEntry +=$Request[$I]
        $Count++;
        if ($Count -ge $QueChunks) {
            $RequestQue += ,$NextQueEntry
            $NextQueEntry = @()
            $Count=0
        }
    }
    #Capture last chunk if it was not an exact multiple of 100
    if ($NextQueEntry.Length -gt 0) {
        $RequestQue += ,$NextQueEntry
        $NextQueEntry = @()
        $Count=0
    }
    #endregion

    #Prepare Headers
    #https://adobe-apiplatform.github.io/umapi-documentation/en/api/ActionsRef.html
    $URI = "https://usermanagement.adobe.io/v2/usermanagement/action/$($ClientInformation.OrgID)"
    $Headers = @{Accept="application/json";
            "Content-Type"="application/json";
            "x-api-key"=$ClientInformation.APIKey;
            Authorization="Bearer $($ClientInformation.Token.access_token)"}

    #Loop through the request que and send off the requests
    $ResultArray=@()
    Write-Progress -Activity "Sending requests" -Status "(0/$($RequestQue.Length))" -PercentComplete 0
    for ($I=0; $I -lt $RequestQue.Length; $I++) {
        $Request = ConvertTo-Json -InputObject $RequestQue[$I] -Depth 10 -Compress

        $Result = Invoke-RestMethod -Method Post -Uri $URI -Body $Request -Header $Headers
        $ResultArray+=$Result
        if ($Result.error_code -ne $null -and $Result.error_code.ToString().StartsWith("429")) {
            $I--; #Decrement to retry current request after timeout
            #https://adobe-apiplatform.github.io/umapi-documentation/en/api/getUsersWithPage.html#getUsersWithPageThrottle
            #I never got blocked testing this, not sure if this is needed, but just in case it is
            Write-Warning "Adobe is throttling our user query. This cmdlet will now sleep 1 minute and continue."
            Start-Sleep -Seconds 60
        } elseif ($Result.error_code -ne $null) {
            Write-Warning -Message "Error occured in request, $($Result.error_code)"
        }
        Write-Progress -Activity "Sending requests" -Status "($I/$($RequestQue.Length))" -PercentComplete (100*$I/$RequestQue.Length)
    }
    Write-Progress -Activity "Sending requests" -Status "Done" -PercentComplete 100 -Completed
    return $ResultArray
}

<#
    .SYNOPSIS
        Creates an array of requests that, when considered together, ensures an Adobe group will mirror an AD group
    
    .DESCRIPTION
        A detailed description of the New-SyncADGroupRequest function.
    
    .PARAMETER ADGroupName
        Active Directory Group Identifier (Name or DN). The source group to mirror to adobe
    
    .PARAMETER AdobeGroupName
        Adobe group Name
    
    .PARAMETER RecurseADGroupMembers
        If specified, will pull all users in all groups in and under the specified ADGroup
    
    .PARAMETER DeleteRemovedMembers
        Removes users from the Adobe Console if they have been removed from the group
    
    .PARAMETER CreateAsFederated
        If a new user needs to be created in Adobe, this switch creates them with a federatedID instead of an EnterpriseID
    
    .PARAMETER ClientInformation
        Service account information including token
    
    .EXAMPLE
        New-SyncADGroupRequest -ADGroupName "SG-My-Adobe-Users" -AdobeGroupName "All Apps Users" -ClientInformation $MyClientInfo
    
    .NOTES
        If you accidently remove an admin account using DeleteRemovedMembers, you can still recover using the API.
#>
Function New-SyncADGroupRequest {
    Param
    (
        [Parameter(Mandatory = $true)]
        [string]
        $ADGroupName,
        [Parameter(Mandatory = $true)]
        [string]
        $AdobeGroupName,
        [switch]
        $RecurseADGroupMembers,
        [switch]
        $DeleteRemovedMembers,
        [switch]
        $CreateAsFederated,
        [Parameter(Mandatory = $true)]
        [ValidateScript({
                $_.Token -ne $null
            })]
        $ClientInformation
    )
    
    #Grab a list of users in the Active Directory group
    $ADGroupMembers = (Get-ADGroupMember -Identity $ADGroupName -Recursive:$RecurseADGroupMembers).Where{
        $_.ObjectClass -eq "user" -or $_.ObjectClass -eq 'inetOrgPerson'
    }
    #Get extended property data on all users. (So we can get e-mail)
    $ADUsers = [System.Collections.Generic.List[PSObject]]::New()
    ForEach ($ADGroupMember In $ADGroupMembers) {
        $ADUsers.Add($(Get-ADUser -Identity $ADGroupMember.distinguishedName -Properties mail))
    }
    #Grab a list of users from the adobe group
    $Members = [System.Collections.Generic.List[String]]::New()
    $ADBMembers = Get-AdobeGroupMembers -ClientInformation $ClientInformation -GroupName $AdobeGroupName
    If ($ADBMembers -ne $null) {
        If ($ADBMembers.email.count -gt 1) {
            $ADBMembers.email.foreach{
                $Members.Add($_.ToLower())
            }
        }
        Else {
            $Members.Add($ADBMembers.email.ToLower())
        }
    }
    
    #Grab all Adobe Users 
    $AdobeUsers = Get-AdobeUsers -ClientInformation $ClientInformation
    
    #Results
    $Request = [System.Collections.Generic.List[PSObject]]::New()
    
    #Find missing users, and create requests to add them to adobe
    ForEach ($ADUser In $ADUsers) {
        #If adobe group does not contain ad user
        If ($Members.Count -le 0 -or -not $Members.Contains($ADUser.mail.ToLower())) {
            #Check if user already exists
            If ($AdobeUsers.email -contains $ADUser.mail.ToLower()) {
                $Request.Add($(New-AddToGroupRequest -User $ADUser.mail.ToLower() -Groups $AdobeGroupName))
            }
            Else {
                $AddToGroup = New-GroupUserAddAction -Groups $AdobeGroupName
                #Need to add
                If ($CreateAsFederated) {
                    $Request.Add($(New-CreateUserRequest -FirstName $ADUser.GivenName -LastName $ADUser.SurName -Email $ADUser.mail.ToLower() -Country "US" -AdditionalActions $AddToGroup -IDType federated))
                }
                Else {
                    $Request.Add($(New-CreateUserRequest -FirstName $ADUser.GivenName -LastName $ADUser.SurName -Email $ADUser.mail.ToLower() -Country "US" -AdditionalActions $AddToGroup))
                }
            }
        }
    }
    #Find excess members and create requests to remove them
    #Cache an array of aduser email addresses to be searched through
    $ADUsersMail = (@() + ($ADUsers.mail.ForEach.{$_.ToLower()}))
    ForEach ($Member In $Members) {
<<<<<<< HEAD
        If (-not (@() + ($ADUsers.mail.ForEach{
                        $_.ToLower()
                    })).Contains($Member)) {
=======
        If (-not $ADUsersMail.Contains($Member)) {
>>>>>>> 701dc98d
            If ($DeleteRemovedMembers) {
                #Remove user from Adobe Console entirely
                $Request.Add($(New-RemoveUserRequest -UserName $Member))
            }
            Else {
                #Need to remove
                $Request.Add($(New-RemoveUserFromGroupRequest -UserName $Member -GroupName $AdobeGroupName))
            }
        }
    }
    #return our list of requests
    Return $Request
}

<#
.SYNOPSIS
    Creates an array of requests that, when considered together, removes all users that are not admins, and not part of any user groups

.PARAMETER ClientInformation
    Service account information including token
  
.EXAMPLE
    New-RemoveUnusedAbobeUsersRequest -ClientInformation $MyClientInfo
#>
function New-RemoveUnusedAbobeUsersRequest
{
    Param
    (
        [ValidateScript({$_.Token -ne $null})]
        [Parameter(Mandatory=$true)]$ClientInformation
    )
    $AdobeUsers = Get-AdobeUsers -ClientInformation $ClientInformation
    $Requests = @()
    foreach ($User in $AdobeUsers)
    {
        if (($User.groups -eq $null -or $User.groups.length -eq 0) -and 
            ($User.adminRoles -eq $null -or $User.adminRoles.length -eq 0))
        {
            #Account not used
            $Requests+=New-RemoveUserRequest -UserName $User.username
        }
    }
    return $Requests
}

Export-ModuleMember -Function "New-Cert", "Import-PFXCert", "ConvertTo-Base64URL", "ConvertFrom-Base64URL", "ConvertFrom-Base64URLToBase64", 
                                "ConvertTo-JavaTime", "ConvertFrom-JavaTime", "New-ClientInformation", "Get-AdobeAuthToken", "Get-AdobeUsers", 
                                "Get-AdobeGroups", "Get-AdobeGroupMembers", "Get-AdobeGroupAdmins", "New-CreateUserRequest", "New-RemoveUserRequest", 
                                "New-RemoveUserFromGroupRequest", "New-GroupUserAddAction", "New-GroupUserRemoveAction", "New-AddToGroupRequest", 
                                "New-RemoveFromGroupRequest", "Expand-JWTInformation", "Send-UserManagementRequest", "New-SyncADGroupRequest", 
                                "New-RemoveUnusedAbobeUsersRequest", "Get-AdobeUser", "Import-AdobeUMCert"<|MERGE_RESOLUTION|>--- conflicted
+++ resolved
@@ -1200,15 +1200,9 @@
     }
     #Find excess members and create requests to remove them
     #Cache an array of aduser email addresses to be searched through
-    $ADUsersMail = (@() + ($ADUsers.mail.ForEach.{$_.ToLower()}))
+    $ADUsersMail = (@() + ($ADUsers.mail.ForEach{$_.ToLower()}))
     ForEach ($Member In $Members) {
-<<<<<<< HEAD
-        If (-not (@() + ($ADUsers.mail.ForEach{
-                        $_.ToLower()
-                    })).Contains($Member)) {
-=======
         If (-not $ADUsersMail.Contains($Member)) {
->>>>>>> 701dc98d
             If ($DeleteRemovedMembers) {
                 #Remove user from Adobe Console entirely
                 $Request.Add($(New-RemoveUserRequest -UserName $Member))
